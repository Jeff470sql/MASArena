# Multi-Agent Workflow with Adaptive Routing

<<<<<<< HEAD
This project implements a flexible multi-agent system using LangGraph that supports dynamic routing between agents based on configurable connection graphs and edge weights.

**BaseWorkflow**
A base workflow using LangGraph to create a fully connected network for multiple agents. This provides the foundation for agent communication and routing.

**AdjustableWorkflow**
Extends the BaseWorkflow with runtime adjustment capabilities, allowing for dynamic modification of agent connections (edges) and routing behavior.

- [x] **Connection-based Routing**: Given another graph that defines agent connections, the adjustable workflow will use that graph for routing.
- [x] **Weight-based Routing**: Given another graph with edge weights, the adjustable workflow adapts the edge weights to the new connections.

## How to run


```bash
# uv env setup
uv init

# install dependencies
uv add -r requirements.txt

# activate env
source .venv/bin/activate 

# env setup
cp .env.example .env # edit .env

# run tests
python -m src.test_adjustable_workflow_rigorous
python -m src.test_edge_weight_adaptation
... # more tests
```

## How Adaptive Routing Works

### 1. Connection Graph

The system uses a `ConnectionManager` class that maintains a directed graph representing the allowed connections between agents. Each agent can only route to agents that are connected to it in this graph.

```python
# Example: Creating a connection graph
connection_manager = ConnectionManager(agent_names=["A", "B", "C"])
connection_manager.set_connections("A", ["B", "C"])
connection_manager.set_connections("B", ["C"])
connection_manager.set_connections("C", [END])
```

### 2. Command-based Routing

The key to adaptive routing is the use of LangGraph's `Command` objects. Each agent node returns a Command that specifies:

1. Which agent to route to next (`goto`)
2. How to update the state (`update`)

```python
# Inside agent_node function
return Command(
    goto=next_agent,  # Dynamically determined based on connection graph
    update={"messages": state["messages"] + [ai_message]}
)
```

### 3. Dynamic Routing Logic

When an agent is called, it:

1. Examines the current state (messages, context)
2. Consults the connection graph to determine allowed next agents
3. Makes a decision about which agent to route to next
4. Returns a Command with the routing decision

```python
# Simplified agent node logic
def agent_node(state):
    # Get allowed next agents from connection graph
    allowed_next_agents = connection_manager.get_allowed_next_agents(agent_name)
    
    # Make routing decision based on message content and allowed connections
    next_agent = determine_next_agent(state, allowed_next_agents)
    
    # Return command with routing decision
    return Command(goto=next_agent, update={...})
```

### 4. Edge Weights for Probabilistic Routing

The system supports edge weights that influence routing decisions:

```python
# Setting connections with weights
workflow.set_connections("Dispatcher", ["ServiceA", "ServiceB"], weights=[0.7, 0.3])
```

These weights can be used to implement probabilistic routing, where agents are more likely to route to connections with higher weights.

### 5. Adapting from External Graphs

The workflow can adapt its routing behavior from external graphs:

```python
# Create an external graph with custom routing
external_graph = nx.DiGraph()
external_graph.add_edge("A", "B", weight=0.8)
external_graph.add_edge("A", "C", weight=0.2)

# Update the workflow with the external graph
workflow.update_weights_from_graph(external_graph)
```

## Implementation Details

### Command-based State Machine

The core of the adaptive routing is implemented as a state machine where:

- **States**: Agent nodes that process messages
- **Transitions**: Determined by the connection graph
- **Commands**: Control flow between states

Each agent returns a Command object that tells LangGraph where to route next:

```python
Command(
    goto=next_agent,  # Dynamic routing based on connection graph
    update={"messages": state["messages"] + [ai_message]}
)
```

### Runtime Adaptation

The workflow can be modified at runtime:

```python
# Add a new connection
workflow.add_connection("A", "D", weight=0.5)

# Remove a connection
workflow.remove_connection("A", "B")

# Update edge weights
workflow.set_edge_weight("A", "C", 0.8)
```

This allows for dynamic adaptation of the agent network based on changing requirements or external inputs.

## Visualization

The system includes visualization tools to inspect the connection graph:

```python
# Visualize the current connection graph
workflow.visualize_connections(title="Agent Connection Graph", output_file="graph.png")
```

This generates a visual representation of the agent connections and their weights.

## Usage Example

```python
from src.adjustable_workflow import AdjustableWorkflow
from langchain_core.messages import HumanMessage

# Create a workflow with specific agents
agent_names = ["Coordinator", "Researcher", "Writer", "Editor"]
workflow = AdjustableWorkflow(agent_names)

# Configure the connections
workflow.set_connections("Coordinator", ["Researcher", "Writer"], weights=[0.7, 0.3])
workflow.set_connections("Researcher", ["Writer"])
workflow.set_connections("Writer", ["Editor", END], weights=[0.9, 0.1])
workflow.set_connections("Editor", [END])

# Run the workflow
result = workflow.invoke({
    "messages": [HumanMessage(content="Write a report on renewable energy.")]
})
```

=======
## Quick Start

We highly recommend you to use [uv](https://docs.astral.sh/uv/) to manages project dependencies

After installation, sync the project's dependencies with the environment:

```bash
uv sync
```

And we equipped a pre-commit hook for this project:

```bash
pre-commit install
```

When you want to add a dependency to the project:

```bash
uv add [package]
```

The packages installed by `pip` would NOT be added into project dependencies.

### Optional

You could use ruff as linter and formatter

```bash
ruff check
ruff format
```
>>>>>>> b2eaff21
<|MERGE_RESOLUTION|>--- conflicted
+++ resolved
@@ -1,185 +1,5 @@
 # Multi-Agent Workflow with Adaptive Routing
 
-<<<<<<< HEAD
-This project implements a flexible multi-agent system using LangGraph that supports dynamic routing between agents based on configurable connection graphs and edge weights.
-
-**BaseWorkflow**
-A base workflow using LangGraph to create a fully connected network for multiple agents. This provides the foundation for agent communication and routing.
-
-**AdjustableWorkflow**
-Extends the BaseWorkflow with runtime adjustment capabilities, allowing for dynamic modification of agent connections (edges) and routing behavior.
-
-- [x] **Connection-based Routing**: Given another graph that defines agent connections, the adjustable workflow will use that graph for routing.
-- [x] **Weight-based Routing**: Given another graph with edge weights, the adjustable workflow adapts the edge weights to the new connections.
-
-## How to run
-
-
-```bash
-# uv env setup
-uv init
-
-# install dependencies
-uv add -r requirements.txt
-
-# activate env
-source .venv/bin/activate 
-
-# env setup
-cp .env.example .env # edit .env
-
-# run tests
-python -m src.test_adjustable_workflow_rigorous
-python -m src.test_edge_weight_adaptation
-... # more tests
-```
-
-## How Adaptive Routing Works
-
-### 1. Connection Graph
-
-The system uses a `ConnectionManager` class that maintains a directed graph representing the allowed connections between agents. Each agent can only route to agents that are connected to it in this graph.
-
-```python
-# Example: Creating a connection graph
-connection_manager = ConnectionManager(agent_names=["A", "B", "C"])
-connection_manager.set_connections("A", ["B", "C"])
-connection_manager.set_connections("B", ["C"])
-connection_manager.set_connections("C", [END])
-```
-
-### 2. Command-based Routing
-
-The key to adaptive routing is the use of LangGraph's `Command` objects. Each agent node returns a Command that specifies:
-
-1. Which agent to route to next (`goto`)
-2. How to update the state (`update`)
-
-```python
-# Inside agent_node function
-return Command(
-    goto=next_agent,  # Dynamically determined based on connection graph
-    update={"messages": state["messages"] + [ai_message]}
-)
-```
-
-### 3. Dynamic Routing Logic
-
-When an agent is called, it:
-
-1. Examines the current state (messages, context)
-2. Consults the connection graph to determine allowed next agents
-3. Makes a decision about which agent to route to next
-4. Returns a Command with the routing decision
-
-```python
-# Simplified agent node logic
-def agent_node(state):
-    # Get allowed next agents from connection graph
-    allowed_next_agents = connection_manager.get_allowed_next_agents(agent_name)
-    
-    # Make routing decision based on message content and allowed connections
-    next_agent = determine_next_agent(state, allowed_next_agents)
-    
-    # Return command with routing decision
-    return Command(goto=next_agent, update={...})
-```
-
-### 4. Edge Weights for Probabilistic Routing
-
-The system supports edge weights that influence routing decisions:
-
-```python
-# Setting connections with weights
-workflow.set_connections("Dispatcher", ["ServiceA", "ServiceB"], weights=[0.7, 0.3])
-```
-
-These weights can be used to implement probabilistic routing, where agents are more likely to route to connections with higher weights.
-
-### 5. Adapting from External Graphs
-
-The workflow can adapt its routing behavior from external graphs:
-
-```python
-# Create an external graph with custom routing
-external_graph = nx.DiGraph()
-external_graph.add_edge("A", "B", weight=0.8)
-external_graph.add_edge("A", "C", weight=0.2)
-
-# Update the workflow with the external graph
-workflow.update_weights_from_graph(external_graph)
-```
-
-## Implementation Details
-
-### Command-based State Machine
-
-The core of the adaptive routing is implemented as a state machine where:
-
-- **States**: Agent nodes that process messages
-- **Transitions**: Determined by the connection graph
-- **Commands**: Control flow between states
-
-Each agent returns a Command object that tells LangGraph where to route next:
-
-```python
-Command(
-    goto=next_agent,  # Dynamic routing based on connection graph
-    update={"messages": state["messages"] + [ai_message]}
-)
-```
-
-### Runtime Adaptation
-
-The workflow can be modified at runtime:
-
-```python
-# Add a new connection
-workflow.add_connection("A", "D", weight=0.5)
-
-# Remove a connection
-workflow.remove_connection("A", "B")
-
-# Update edge weights
-workflow.set_edge_weight("A", "C", 0.8)
-```
-
-This allows for dynamic adaptation of the agent network based on changing requirements or external inputs.
-
-## Visualization
-
-The system includes visualization tools to inspect the connection graph:
-
-```python
-# Visualize the current connection graph
-workflow.visualize_connections(title="Agent Connection Graph", output_file="graph.png")
-```
-
-This generates a visual representation of the agent connections and their weights.
-
-## Usage Example
-
-```python
-from src.adjustable_workflow import AdjustableWorkflow
-from langchain_core.messages import HumanMessage
-
-# Create a workflow with specific agents
-agent_names = ["Coordinator", "Researcher", "Writer", "Editor"]
-workflow = AdjustableWorkflow(agent_names)
-
-# Configure the connections
-workflow.set_connections("Coordinator", ["Researcher", "Writer"], weights=[0.7, 0.3])
-workflow.set_connections("Researcher", ["Writer"])
-workflow.set_connections("Writer", ["Editor", END], weights=[0.9, 0.1])
-workflow.set_connections("Editor", [END])
-
-# Run the workflow
-result = workflow.invoke({
-    "messages": [HumanMessage(content="Write a report on renewable energy.")]
-})
-```
-
-=======
 ## Quick Start
 
 We highly recommend you to use [uv](https://docs.astral.sh/uv/) to manages project dependencies
@@ -211,5 +31,4 @@
 ```bash
 ruff check
 ruff format
-```
->>>>>>> b2eaff21
+```