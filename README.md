# <div align="center">

  <h1 align="center">MASArena 🏟️</h1>
  <!-- <p align="center"><i>Multi-Agent Systems Arena</i></p> -->
  <p align="center">
    <a href="https://www.python.org/downloads/"><img src="https://img.shields.io/badge/python-3.11+-blue" alt="Python 3.11+" height="20"/></a>
    <a href="https://opensource.org/licenses/MIT"><img src="https://img.shields.io/badge/License-MIT-yellow" alt="License: MIT" height="20"/></a>
    <a href="https://lins-lab.github.io/MASArena"><img src="https://img.shields.io/badge/📖%20Docs-MASArena-blue" alt="Documentation" height="20"/></a>
    <a href="https://deepwiki.com/LINs-lab/MASArena"><img src="https://deepwiki.com/badge.svg" alt="Ask DeepWiki" height="20"></a>
  </p>
<<<<<<< HEAD
  
  
=======

>>>>>>> d79b4a35
  <p align="center">
    <b>Layered Architecture</b> • <b>Stack</b> • <b>Swap</b> • <b>Built for Scale</b>
  </p>
  <img src="docs/images/intro.svg" style="display: block; margin: 0 auto; max-width: 100%;" alt="MASArena Architecture"/>
</div>

## 🌟 Core Features

* **🧱 Modular Design**: Swap agents, tools, datasets, prompts, and evaluators with ease.
* **📦 Built-in Benchmarks**: Single/multi-agent datasets for direct comparison.
* **📊 Visual Debugging**: Inspect interactions, accuracy, and tool use.
* **🔧 Tool Support**:  Manage tool selection via pluggable wrappers.
* **🧩 Easy Extensions**: Add agents via subclassing—no core changes.
* **📂 Paired Datasets & Evaluators**: Add new benchmarks with minimal effort.

## 🎬 Demo

See MASArena in action! This demo showcases the framework's visualization capabilities:

https://github.com/user-attachments/assets/b6e56eef-e00e-46bb-97e0-02d2aca47403

## 🚀 Quick Start

### 1. Setup

We recommend using [uv](https://docs.astral.sh/uv/) for dependency and virtual environment management.

```bash
# Install dependencies
uv sync

# Activate the virtual environment
source .venv/bin/activate
```

### 2. Configure Environment Variables

Create a `.env` file in the project root and set the following:

```bash
OPENAI_API_KEY=your_openai_api_key
MODEL_NAME=gpt-4o-mini
OPENAI_API_BASE=https://api.openai.com/v1
```

### 3. Running Benchmarks

```bash
./run_benchmark.sh
```
* Supported benchmarks: 
  * Math: `math`, `aime`
  * Code: `humaneval`, `mbpp`
  * Reasoning: `drop`, `bbh`, `mmlu_pro`, `ifeval`
* Supported agent systems: 
  * Single Agent: `single_agent`
  * Multi-Agent: `supervisor_mas`, `swarm`, `agentverse`, `chateval`, `evoagent`, `jarvis`, `metagpt`

## 📚 Documentation

For comprehensive guides, tutorials, and API references, visit our complete [documentation](https://lins-lab.github.io/MASArena).

## ✅ TODOs

* [ ] Add asynchronous support for model calls
* [ ] Implement failure detection in MAS workflows
* [ ] Add more benchmarks emphasizing tool usage
* [ ] Improve configuration for MAS and tool integration
* [ ] Integrate multiple tools(e.g., Browser, Video, Audio, Docker) into the current evaluation framework
* [ ] Optimize the framework's tool management architecture to decouple MCP tool invocation from local tool invocation
* [ ] Implement more benchmark evaluations(e.g., webArena, SweBench) that requires tool usage
* [ ] Reimplementation of the Dynamic Architecture Paper Based on the Benchmark Framework

## 🙌 Contributing

We warmly welcome contributions from the community!

You can contribute in many ways:

* 🧠 **New Agent Systems (MAS):**
  Add novel single- or multi-agent systems to expand the diversity of strategies and coordination models.

* 📊 **New Benchmark Datasets:**
  Bring in domain-specific or task-specific datasets (e.g., reasoning, planning, tool-use, collaboration) to broaden the scope of evaluation.

* 🛠 **New Tools & Toolkits:**
  Extend the framework's tool ecosystem by integrating domain tools (e.g., search, calculators, code editors) and improving tool selection strategies.

* ⚙️ **Improvements & Utilities:**
  Help with performance optimization, failure handling, asynchronous processing, or new visualizations.<|MERGE_RESOLUTION|>--- conflicted
+++ resolved
@@ -8,12 +8,8 @@
     <a href="https://lins-lab.github.io/MASArena"><img src="https://img.shields.io/badge/📖%20Docs-MASArena-blue" alt="Documentation" height="20"/></a>
     <a href="https://deepwiki.com/LINs-lab/MASArena"><img src="https://deepwiki.com/badge.svg" alt="Ask DeepWiki" height="20"></a>
   </p>
-<<<<<<< HEAD
   
   
-=======
-
->>>>>>> d79b4a35
   <p align="center">
     <b>Layered Architecture</b> • <b>Stack</b> • <b>Swap</b> • <b>Built for Scale</b>
   </p>
