"""
Multi-Agent Systems for Benchmarking

This package provides various agent system implementations for benchmarking.
"""

from benchmark.src.agents.base import AgentSystem, AgentSystemRegistry, create_agent_system
# from benchmark.src.agents.supervisor_mas import SupervisorMAS
# from benchmark.src.agents.swarm import SwarmSystem
# from benchmark.src.agents.single_agent import SingleAgent
# from benchmark.src.agents.AgentVerse import AgentVerse
# from benchmark.src.agents.ChatEval import ChatEval
# from benchmark.src.agents.EvoAgent import EvoAgent

# List available agent systems for easy reference
AVAILABLE_AGENT_SYSTEMS = {
    "single_agent": "A single LLM agent solving problems directly",
    "supervisor_mas": "A supervisor-based multi-agent system where a supervisor coordinates specialized agents",
    "swarm": "A swarm-based multi-agent system where multiple agents work independently and results are aggregated",
    "agentverse": "A multi-agent system that uses a recruiter to create specialized agents for different aspects of a problem",
    "chateval": "A multi-agent system that uses debate to generate a better answer",
    "evoagent": "An evolutionary agent system that improves over generations using LLM-based operations",
<<<<<<< HEAD
    "mock_triple_agent": "A mock multi-agent system that uses a triple agent to solve problems",
=======
    "metagpt": "A multi-agent system that uses SOPs to generate codes",
>>>>>>> a3a1fcef
}

__all__ = [
    "AgentSystem",
    "AgentSystemRegistry",
    "create_agent_system",
    "SupervisorMAS",
    "SwarmSystem",
    "SingleAgent",
    "AgentVerse",
    "ChatEval",
    "EvoAgent",
<<<<<<< HEAD
    "MockTripleAgentSystem",
=======
    "MetaGPT",
>>>>>>> a3a1fcef
    "AVAILABLE_AGENT_SYSTEMS",
]<|MERGE_RESOLUTION|>--- conflicted
+++ resolved
@@ -20,11 +20,8 @@
     "agentverse": "A multi-agent system that uses a recruiter to create specialized agents for different aspects of a problem",
     "chateval": "A multi-agent system that uses debate to generate a better answer",
     "evoagent": "An evolutionary agent system that improves over generations using LLM-based operations",
-<<<<<<< HEAD
-    "mock_triple_agent": "A mock multi-agent system that uses a triple agent to solve problems",
-=======
+    "mock_triple_agent": "A mock multi-agent system that uses a triple agent to solve problems with mock tools",
     "metagpt": "A multi-agent system that uses SOPs to generate codes",
->>>>>>> a3a1fcef
 }
 
 __all__ = [
@@ -37,10 +34,7 @@
     "AgentVerse",
     "ChatEval",
     "EvoAgent",
-<<<<<<< HEAD
     "MockTripleAgentSystem",
-=======
     "MetaGPT",
->>>>>>> a3a1fcef
     "AVAILABLE_AGENT_SYSTEMS",
 ]