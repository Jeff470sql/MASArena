--- conflicted
+++ resolved
@@ -109,16 +109,8 @@
     """从对话历史中提取最终结果"""
     def __init__(self, model_name: str = None):
         self.model_name = model_name or os.getenv("MODEL_NAME", "gpt-4o-mini")
-<<<<<<< HEAD
         self.llm = ChatOpenAI(model=self.model_name)
         self.name = "result_extractor"
-=======
-        self.llm = ChatOpenAI(
-            model=self.model_name,
-            base_url=os.getenv("BASE_URL"),
-            api_key=os.getenv("OPENAI_API_KEY")
-        )
->>>>>>> 61182188
         
     def extract(self, all_histories: List[List[Dict[str, str]]], problem: str) -> Dict[str, Any]:
         """
